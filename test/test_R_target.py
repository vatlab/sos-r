#!/usr/bin/env python
#
# This file is part of Script of Scripts (SoS), a workflow system
# for the execution of commands and scripts in different languages.
# Please visit https://github.com/vatlab/SOS for more information.
#
# Copyright (C) 2016 Bo Peng (bpeng@mdanderson.org)
#
# This program is free software: you can redistribute it and/or modify
# it under the terms of the GNU General Public License as published by
# the Free Software Foundation, either version 3 of the License, or
# (at your option) any later version.
#
# This program is distributed in the hope that it will be useful,
# but WITHOUT ANY WARRANTY; without even the implied warranty of
# MERCHANTABILITY or FITNESS FOR A PARTICULAR PURPOSE.  See the
# GNU General Public License for more details.
#
# You should have received a copy of the GNU General Public License
# along with this program. If not, see <http://www.gnu.org/licenses/>.
#

import unittest
import subprocess
import shutil

from sos.parser import SoS_Script
from sos.utils import env
<<<<<<< HEAD
from sos.workflow_executor import Base_Executor
from sos.targets import FileTarget
=======
from sos.sos_executor import Base_Executor
from sos.target import file_target
>>>>>>> 055fe183

class TestTarget(unittest.TestCase):
    def setUp(self):
        env.reset()
        subprocess.call('sos remove -s', shell=True)
        self.temp_files = []

    def tearDown(self):
        for f in self.temp_files:
            file_target(f).remove('both')

    def testRLibrary(self):
        '''Test target R_Library'''
        script = SoS_Script('''
[default]
depends: R_library("dplyr")
R:
    library('dplyr')
''')
        wf = script.workflow()
        Base_Executor(wf).run()


    def testDependsRLibrary(self):
        '''Testing depending on R_library'''
        # first remove xtable package
        if not shutil.which('R'):
            return
        subprocess.call('R CMD REMOVE xtable', shell=True)
        script = SoS_Script('''
[0]

depends: R_library('xtable')
R:
    library('xtable')
    ## Demonstrate data.frame
    tli.table <- xtable(cars)
''')
        wf = script.workflow()
        Base_Executor(wf).run()

    def testReexecution(self):
        '''Test re-execution of steps with R_library'''
        script = SoS_Script('''
[1]
depends: R_library("ggplot2", "2.2+")
output: '1.txt'
run: expand=True
    sleep 5
    touch {output}
''')
        wf = script.workflow()
        Base_Executor(wf).run()
        Base_Executor(wf).run()

if __name__ == '__main__':
    unittest.main()<|MERGE_RESOLUTION|>--- conflicted
+++ resolved
@@ -26,13 +26,8 @@
 
 from sos.parser import SoS_Script
 from sos.utils import env
-<<<<<<< HEAD
 from sos.workflow_executor import Base_Executor
-from sos.targets import FileTarget
-=======
-from sos.sos_executor import Base_Executor
-from sos.target import file_target
->>>>>>> 055fe183
+from sos.targets import file_target
 
 class TestTarget(unittest.TestCase):
     def setUp(self):
